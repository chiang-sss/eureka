--- conflicted
+++ resolved
@@ -57,59 +57,8 @@
 
         this.retryableConnection = retryableConnectionFactory.singleOpConnection(opStream, executeOnChannel);
 
-<<<<<<< HEAD
-        // subscribe to the base interest channels to do cleanup on every channel refresh.
-        retryableConnection.getChannelObservable()
-                .flatMap(new Func1<InterestChannel, Observable<Long>>() {
-                    @Override
-                    public Observable<Long> call(InterestChannel interestChannel) {
-                        if (interestChannel instanceof Sourced) {
-                            Source toRetain = ((Sourced) interestChannel).getSource();
-                            return registry.evictAllExcept(Source.matcherFor(toRetain));
-                        }
-                        return Observable.empty();
-                    }
-                })
-                .subscribe(new Subscriber<Long>() {
-                    @Override
-                    public void onCompleted() {
-                        logger.info("Completed one round of eviction due to a new interestChannel creation");
-                    }
-
-                    @Override
-                    public void onError(Throwable e) {
-                        logger.warn("OnError in one round of eviction due to a new interestChannel creation");
-                    }
-
-                    @Override
-                    public void onNext(Long aLong) {
-                        logger.info("Evicted {} instances in one round of eviction due to a new interestChannel creation", aLong);
-                    }
-                });
-
-        // subscribe to the lifecycle to initiate the interest subscription
-        retryableConnection.getRetryableLifecycle()
-                .retryWhen(new RetryStrategyFunc(retryWaitMillis))
-                .subscribe(new Subscriber<Void>() {
-                    @Override
-                    public void onCompleted() {
-                        logger.info("channel onCompleted");
-                    }
-
-                    @Override
-                    public void onError(Throwable e) {
-                        logger.error("Lifecycle closed with an error");
-                    }
-
-                    @Override
-                    public void onNext(Void aVoid) {
-
-                    }
-                });
-=======
         registryEvictionSubscribe(retryableConnection);
         lifecycleSubscribe(retryableConnection);
->>>>>>> f940fc91
     }
 
     /**
